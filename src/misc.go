// Copyright 2015 Google Inc. All Rights Reserved.
//
// Licensed under the Apache License, Version 2.0 (the "License");
// you may not use this file except in compliance with the License.
// You may obtain a copy of the License at
//
//      http://www.apache.org/licenses/LICENSE-2.0
//
// Unless required by applicable law or agreed to in writing, software
// distributed under the License is distributed on an "AS IS" BASIS,
// WITHOUT WARRANTIES OR CONDITIONS OF ANY KIND, either express or implied.
// See the License for the specific language governing permissions and
// limitations under the License.

package drive

import (
	"bufio"
	"fmt"
	"os"
	filePath "path/filepath"
	"regexp"
	"runtime"
	"strconv"
	"strings"
	"sync"
	"time"

	spinner "github.com/odeke-em/cli-spinner"
)

const (
	MimeTypeJoiner      = "-"
	RemoteDriveRootPath = "My Drive"

	FmtTimeString = "2006-01-02T15:04:05.000Z"
)

var (
	DefaultMaxProcs           = 4
	MaxFailedRetryCount       = uint32(20)                           // Arbitrary value
	ThrottledRequestsDuration = time.Duration(1e9 / DefaultMaxProcs) // Arbitrary value
)

var BytesPerKB = float64(1024)

var (
	MsgInternalServerError = "googleapi: Error 500: Internal Error, internalError"
	MsgUserLimitExceeded   = "googleapi: Error 403: User rate limit exceeded, userRateLimitExceeded"
)

type desktopEntry struct {
	name string
	url  string
	icon string
}

type tuple struct {
	first  interface{}
	second interface{}
	last   interface{}
}

func retryableErrorCheck(v interface{}) (ok, retryable bool) {
	pr, pOk := v.(*tuple)
	if pr == nil || !pOk {
		return false, true
	}

	err, ok := pr.first.(error)
	if !ok || err == nil {
		return true, false
	}

	if false { // For now noop for specific errors, just treat each error as retryable
		switch err.Error() {
		case MsgUserLimitExceeded:
			return false, true
		case MsgInternalServerError:
			return false, true
		default:
			return false, false
		}
	}

	return false, true
}

type playable struct {
	play  func()
	pause func()
	reset func()
	stop  func()
}

func noop() {
}

func noopPlayable() *playable {
	return &playable{
		play:  noop,
		pause: noop,
		reset: noop,
		stop:  noop,
	}
}

func parseTime(ts string, round bool) (t time.Time) {
	t, _ = time.Parse(FmtTimeString, ts)
	if !round {
		return
	}
	return t.Round(time.Second)
}

func parseTimeAndRound(ts string) (t time.Time) {
	return parseTime(ts, true)
}

func internalIgnores() (ignores []string) {
	if runtime.GOOS == OSLinuxKey {
		ignores = append(ignores, "\\.\\s*desktop$")
	}
	return ignores
}

func newPlayable(freq int64) *playable {
	spin := spinner.New(freq)

	play := func() {
		spin.Start()
	}

	return &playable{
		play:  play,
		stop:  spin.Stop,
		reset: spin.Reset,
		pause: spin.Stop,
	}
}

func (g *Commands) playabler() *playable {
	if !g.opts.canPrompt() {
		return noopPlayable()
	}
	return newPlayable(10)
}

func rootLike(p string) bool {
	return p == "/" || p == "" || p == "root"
}

func remoteRootLike(p string) bool {
	return p == RemoteDriveRootPath
}

type byteDescription func(b int64) string

func memoizeBytes() byteDescription {
	cache := map[int64]string{}
	suffixes := []string{"B", "KB", "MB", "GB", "TB", "PB"}
	maxLen := len(suffixes) - 1

	var cacheMu sync.Mutex

	return func(b int64) string {
		cacheMu.Lock()
		defer cacheMu.Unlock()

		description, ok := cache[b]
		if ok {
			return description
		}

		bf := float64(b)
		i := 0
		description = ""
		for {
			if bf/BytesPerKB < 1 || i >= maxLen {
				description = fmt.Sprintf("%.2f%s", bf, suffixes[i])
				break
			}
			bf /= BytesPerKB
			i += 1
		}
		cache[b] = description
		return description
	}
}

var prettyBytes = memoizeBytes()

func sepJoin(sep string, args ...string) string {
	return strings.Join(args, sep)
}

func sepJoinNonEmpty(sep string, args ...string) string {
	nonEmpties := NonEmptyStrings(args...)
	return sepJoin(sep, nonEmpties...)
}

func isHidden(p string, ignore bool) bool {
	if strings.HasPrefix(p, ".") {
		return !ignore
	}
	return false
}

func prompt(r *os.File, w *os.File, promptText ...interface{}) (input string) {

	fmt.Fprint(w, promptText...)

	flushTTYin()

	fmt.Fscanln(r, &input)
	return
}

func nextPage() bool {
	input := prompt(os.Stdin, os.Stdout, "---More---")
	if len(input) >= 1 && strings.ToLower(input[:1]) == QuitShortKey {
		return false
	}
	return true
}

func promptForChanges(args ...interface{}) bool {
	argv := []interface{}{
		"Proceed with the changes? [Y/n]:",
	}
	if len(args) >= 1 {
		argv = args
	}

	input := prompt(os.Stdin, os.Stdout, argv...)

	if input == "" {
		input = YesShortKey
	}

	return strings.ToUpper(input) == YesShortKey
}

func (f *File) toDesktopEntry(urlMExt *urlMimeTypeExt) *desktopEntry {
	name := f.Name
	if urlMExt.ext != "" {
		name = sepJoin("-", f.Name, urlMExt.ext)
	}
	return &desktopEntry{
		name: name,
		url:  urlMExt.url,
		icon: urlMExt.mimeType,
	}
}

func (f *File) serializeAsDesktopEntry(destPath string, urlMExt *urlMimeTypeExt) (int, error) {
	deskEnt := f.toDesktopEntry(urlMExt)
	handle, err := os.Create(destPath)
	if err != nil {
		return 0, err
	}

	defer func() {
		handle.Close()
		chmodErr := os.Chmod(destPath, 0755)

		if chmodErr != nil {
			fmt.Fprintf(os.Stderr, "%s: [desktopEntry]::chmod %v\n", destPath, chmodErr)
		}

		chTimeErr := os.Chtimes(destPath, f.ModTime, f.ModTime)
		if chTimeErr != nil {
			fmt.Fprintf(os.Stderr, "%s: [desktopEntry]::chtime %v\n", destPath, chTimeErr)
		}
	}()

	icon := strings.Replace(deskEnt.icon, UnescapedPathSep, MimeTypeJoiner, -1)

	return fmt.Fprintf(handle, "[Desktop Entry]\nIcon=%s\nName=%s\nType=%s\nURL=%s\n",
		icon, deskEnt.name, LinkKey, deskEnt.url)
}

func remotePathSplit(p string) (dir, base string) {
	// Avoiding use of filepath.Split because of bug with trailing "/" not being stripped
	sp := strings.Split(p, "/")
	spl := len(sp)
	dirL, baseL := sp[:spl-1], sp[spl-1:]
	dir = strings.Join(dirL, "/")
	base = strings.Join(baseL, "/")
	return
}

func commonPrefix(values ...string) string {
	vLen := len(values)
	if vLen < 1 {
		return ""
	}
	minIndex := 0
	min := values[0]
	minLen := len(min)

	for i := 1; i < vLen; i += 1 {
		st := values[i]
		if st == "" {
			return ""
		}
		lst := len(st)
		if lst < minLen {
			min = st
			minLen = lst
			minIndex = i + 0
		}
	}

	prefix := make([]byte, minLen)
	matchOn := true
	for i := 0; i < minLen; i += 1 {
		for j, other := range values {
			if minIndex == j {
				continue
			}
			if other[i] != min[i] {
				matchOn = false
				break
			}
		}
		if !matchOn {
			break
		}
		prefix[i] = min[i]
	}
	return string(prefix)
}

func commonPrefixSplit(splitter string, values ...string) string {
	if len(values) < 1 {
		return ""
	}

	splits := [][]string{}
	spl := strings.Split(values[0], splitter)
	minLen := len(spl)

	for _, it := range values {
		spl := strings.Split(it, splitter)
		curLen := len(spl)
		if curLen < minLen {
			minLen = curLen
		}
		splits = append(splits, spl)
	}

	joined := []string{splitter}
	done := false

	for i := 0; i < minLen; i += 1 {
		head := splits[0][i]

		for _, indv := range splits {
			if indv[i] != head {
				done = true
				break
			}
		}

		if done {
			break
		}

		joined = append(joined, head)
	}

	return filePath.Clean(sepJoinNonEmpty(splitter, joined...))
}

func readCommentedFile(p, comment string) (clauses []string, err error) {
	f, fErr := os.Open(p)
	if fErr != nil || f == nil {
		err = fErr
		return
	}

	defer f.Close()
	scanner := bufio.NewScanner(f)

	for {
		if !scanner.Scan() {
			break
		}
		line := scanner.Text()
		line = strings.Trim(line, " ")
		line = strings.Trim(line, "\n")
		if strings.HasPrefix(line, comment) || len(line) < 1 {
			continue
		}
		clauses = append(clauses, line)
	}
	return
}

func chunkInt64(v int64) chan int {
	var maxInt int
	maxInt = 1<<31 - 1
	maxIntCast := int64(maxInt)

	chunks := make(chan int)

	go func() {
		q, r := v/maxIntCast, v%maxIntCast
		for i := int64(0); i < q; i += 1 {
			chunks <- maxInt
		}

		if r > 0 {
			chunks <- int(r)
		}

		close(chunks)
	}()

	return chunks
}

func nonEmptyStrings(fn func(string) string, v ...string) (splits []string) {
	for _, elem := range v {
		if fn != nil {
			elem = fn(elem)
		}
		if elem != "" {
			splits = append(splits, elem)
		}
	}
	return
}

func NonEmptyStrings(v ...string) (splits []string) {
	return nonEmptyStrings(nil, v...)
}

func NonEmptyTrimmedStrings(v ...string) (splits []string) {
	return nonEmptyStrings(strings.TrimSpace, v...)
}

var regExtStrMap = map[string]string{
	"csv":   "text/csv",
	"html?": "text/html",
	"te?xt": "text/plain",

	"gif":   "image/gif",
	"png":   "image/png",
	"svg":   "image/svg+xml",
	"jpe?g": "image/jpeg",

	"odt": "application/vnd.oasis.opendocument.text",
	"odm": "application/vnd.oasis.opendocument.text-master",
	"ott": "application/vnd.oasis.opendocument.text-template",
	"ods": "application/vnd.oasis.opendocument.sheet",
	"ots": "application/vnd.oasis.opendocument.spreadsheet-template",
	"odg": "application/vnd.oasis.opendocument.graphics",
	"otg": "application/vnd.oasis.opendocument.graphics-template",
	"oth": "application/vnd.oasis.opendocument.text-web",
	"odp": "application/vnd.oasis.opendocument.presentation",
	"otp": "application/vnd.oasis.opendocument.presentation-template",
	"odi": "application/vnd.oasis.opendocument.image",
	"odb": "application/vnd.oasis.opendocument.database",
	"oxt": "application/vnd.openofficeorg.extension",

	"rtf": "application/rtf",
	"pdf": "application/pdf",

	"apk": "application/vnd.android.package-archive",
	"bin": "application/octet-stream",

	"docx?": "application/vnd.openxmlformats-officedocument.wordprocessingml.document",
	"pptx?": "application/vnd.openxmlformats-officedocument.wordprocessingml.presentation",
	"xlsx?": "application/vnd.openxmlformats-officedocument.spreadsheetml.sheet",
}

var regExtMap = func() map[*regexp.Regexp]string {
	regMap := make(map[*regexp.Regexp]string)
	for regStr, mimeType := range regExtStrMap {
		regExComp, err := regexp.Compile(regStr)
		if err == nil {
			regMap[regExComp] = mimeType
		}
	}
	return regMap
}()

func _mimeTyper() func(string) string {
<<<<<<< HEAD
	cache := map[string]string{}
	var mu sync.Mutex

	return func(ext string) string {
		mu.Lock()
		defer mu.Unlock()
=======
	var cache = make(map[string]string)
	var cacheMu sync.Mutex

	return func(ext string) string {
		cacheMu.Lock()
		defer cacheMu.Unlock()
>>>>>>> 4530cf8d

		memoized, ok := cache[ext]
		if ok {
			return memoized
		}

		bExt := []byte(ext)
		for regEx, mimeType := range regExtMap {
			if regEx != nil && regEx.Match(bExt) {
				memoized = mimeType
				break
			}
		}

		cache[ext] = memoized
		return memoized
	}
}

func maxProcs() int {
	maxProcs, err := strconv.ParseInt(os.Getenv("GOMAXPROCS"), 10, 0)
	if err != nil || maxProcs < 1 {
		return DefaultMaxProcs
	}
	return int(maxProcs)
}

var mimeTypeFromExt = _mimeTyper()

func guessMimeType(p string) string {
	resolvedMimeType := mimeTypeFromExt(p)
	return resolvedMimeType
}

func CrudAtoi(ops ...string) CrudValue {
	opValue := None

	for _, op := range ops {
		if len(op) < 1 {
			continue
		}

		first := op[0]
		if first == 'c' || first == 'C' {
			opValue |= Create
		} else if first == 'r' || first == 'R' {
			opValue |= Read
		} else if first == 'u' || first == 'U' {
			opValue |= Update
		} else if first == 'd' || first == 'D' {
			opValue |= Delete
		}
	}

	return opValue
}

func httpOk(statusCode int) bool {
	return statusCode >= 200 && statusCode <= 299
}

func hasAnyPrefix(value string, prefixes ...string) bool {
	return _hasAnyAtExtreme(value, strings.HasPrefix, prefixes)
}

func hasAnySuffix(value string, prefixes ...string) bool {
	return _hasAnyAtExtreme(value, strings.HasSuffix, prefixes)
}

func _hasAnyAtExtreme(value string, fn func(string, string) bool, queries []string) bool {
	for _, query := range queries {
		if fn(value, query) {
			return true
		}
	}
	return false
}<|MERGE_RESOLUTION|>--- conflicted
+++ resolved
@@ -488,21 +488,12 @@
 }()
 
 func _mimeTyper() func(string) string {
-<<<<<<< HEAD
-	cache := map[string]string{}
-	var mu sync.Mutex
-
-	return func(ext string) string {
-		mu.Lock()
-		defer mu.Unlock()
-=======
 	var cache = make(map[string]string)
 	var cacheMu sync.Mutex
 
 	return func(ext string) string {
 		cacheMu.Lock()
 		defer cacheMu.Unlock()
->>>>>>> 4530cf8d
 
 		memoized, ok := cache[ext]
 		if ok {
