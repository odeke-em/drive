// Copyright 2013 Google Inc. All Rights Reserved.
//
// Licensed under the Apache License, Version 2.0 (the "License");
// you may not use this file except in compliance with the License.
// You may obtain a copy of the License at
//
//      http://www.apache.org/licenses/LICENSE-2.0
//
// Unless required by applicable law or agreed to in writing, software
// distributed under the License is distributed on an "AS IS" BASIS,
// WITHOUT WARRANTIES OR CONDITIONS OF ANY KIND, either express or implied.
// See the License for the specific language governing permissions and
// limitations under the License.

package drive

import (
	"errors"
	"os"
	"path"
	"path/filepath"
	"regexp"
	"strings"

	"github.com/cheggaaa/pb"
	"github.com/mattn/go-isatty"
	"github.com/odeke-em/drive/config"
	"github.com/odeke-em/log"
)

var (
	ErrNoContext = errors.New("not in a drive context")
)

const (
	DriveIgnoreSuffix = ".driveignore"
)

type Options struct {
	// Depth is the number of pages/ listing recursion depth
	Depth int
	// Exports contains the formats to export your Google Docs + Sheets to
	// e.g ["csv" "txt"]
	Exports []string
	// Directory to put the exported Google Docs + Sheets, if not
	// provided will export them to the same dir as the source files are.
	ExportsDir string
	// Force once set always converts NoChange into an Addition
	Force bool
	// Hidden discovers hidden paths if set
	Hidden       bool
	IgnoreRegexp *regexp.Regexp
	// IgnoreChecksum when set avoids the step
	// of comparing checksums as a final check.
	IgnoreChecksum bool
	// IgnoreConflict when set turns off the conflict resolution safety.
	IgnoreConflict bool
	// Allows listing of content in trash
	InTrash bool
	Meta    *map[string][]string
	Mount   *config.Mount
	// NoClobber when set prevents overwriting of stale content
	NoClobber bool
	// NoPrompt overwrites any prompt pauses
	NoPrompt bool
	Path     string
	// PageSize determines the number of results returned per API call
	PageSize  int64
	Recursive bool
	// Sources is a of list all paths that are
	// within the scope/path of the current gd context
	Sources []string
	// TypeMask contains the result of setting different type bits e.g
	// Folder to search only for folders etc.
	TypeMask int
	// Piped when set means to infer content to or from stdin
	Piped bool
	// Quiet when set toggles only logging of errors to stderrs as
	// well as reading from stdin in this case stdout is not logged to
	Quiet       bool
	StdoutIsTty bool
}

type Commands struct {
	context *config.Context
	rem     *Remote
	opts    *Options
	log     *log.Logger

	progress *pb.ProgressBar
}

func (opts *Options) canPrompt() bool {
	if !opts.StdoutIsTty {
		return false
	}
	if opts.Quiet {
		return false
	}
	return !opts.NoPrompt
}

func New(context *config.Context, opts *Options) *Commands {
	var r *Remote
	if context != nil {
		r = NewRemoteContext(context)
	}

	stdin, stdout, stderr := os.Stdin, os.Stdout, os.Stderr

	if opts != nil {
		// should always start with /
		opts.Path = path.Clean(path.Join("/", opts.Path))

		if !opts.Force {
			ignoresPath := filepath.Join(context.AbsPath, DriveIgnoreSuffix)
			opts.IgnoreRegexp = readCommentedFileCompileRegexp(ignoresPath)
		}

<<<<<<< HEAD
=======
		opts.StdoutIsTty = isatty.IsTerminal(stdout.Fd())

>>>>>>> a659f363
		if opts.Quiet {
			stdout = nil
		}
	}

	return &Commands{
		context: context,
		rem:     r,
		opts:    opts,
		log:     log.New(stdin, stdout, stderr),
	}
}

func readCommentedFileCompileRegexp(p string) *regexp.Regexp {
	clauses, err := readCommentedFile(p, "#")
	if err != nil {
		return nil
	}
	regExComp, regErr := regexp.Compile(strings.Join(clauses, "|"))
	if regErr != nil {
		return nil
	}
	return regExComp
}

func (g *Commands) taskStart(numOfTasks int) {
	if numOfTasks > 0 {
		g.progress = pb.StartNew(numOfTasks)
	}
}

func (g *Commands) taskDone() {
	if g.progress != nil {
		g.progress.Increment()
	}
}

func (g *Commands) taskFinish() {
	if g.progress != nil {
		g.progress.Finish()
	}
}<|MERGE_RESOLUTION|>--- conflicted
+++ resolved
@@ -117,11 +117,8 @@
 			opts.IgnoreRegexp = readCommentedFileCompileRegexp(ignoresPath)
 		}
 
-<<<<<<< HEAD
-=======
 		opts.StdoutIsTty = isatty.IsTerminal(stdout.Fd())
 
->>>>>>> a659f363
 		if opts.Quiet {
 			stdout = nil
 		}
