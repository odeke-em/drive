--- conflicted
+++ resolved
@@ -524,7 +524,6 @@
 	}
 }
 
-<<<<<<< HEAD
 func maxProcs() int {
 	maxProcs, err := strconv.ParseInt(os.Getenv("GOMAXPROCS"), 10, 0)
 	if err != nil || maxProcs < 1 {
@@ -533,8 +532,6 @@
 	return int(maxProcs)
 }
 
-var mimeTypeFromExt = _mimeTyper()
-=======
 func anyMatch(pat *regexp.Regexp, args ...string) bool {
 	if pat == nil {
 		return false
@@ -557,7 +554,6 @@
 }))
 
 var mimeTypeFromExt = cacher(regMapper(regExtStrMap))
->>>>>>> f9c9409e
 
 func guessMimeType(p string) string {
 	resolvedMimeType := mimeTypeFromExt(p)
