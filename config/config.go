// Copyright 2013 Google Inc. All Rights Reserved.
//
// Licensed under the Apache License, Version 2.0 (the "License");
// you may not use this file except in compliance with the License.
// You may obtain a copy of the License at
//
//      http://www.apache.org/licenses/LICENSE-2.0
//
// Unless required by applicable law or agreed to in writing, software
// distributed under the License is distributed on an "AS IS" BASIS,
// WITHOUT WARRANTIES OR CONDITIONS OF ANY KIND, either express or implied.
// See the License for the specific language governing permissions and
// limitations under the License.

package config

import (
	"encoding/json"
	"errors"
	"fmt"
	"io/ioutil"
	"os"
	"path"
	"path/filepath"
	"strings"
)

var (
	GDDirSuffix   = ".gd"
	PathSeparator = fmt.Sprintf("%c", os.PathSeparator)
)

type Context struct {
	ClientId     string `json:"client_id"`
	ClientSecret string `json:"client_secret"`
	RefreshToken string `json:"refresh_token"`
	AbsPath      string `json:"-"`
}

type Index struct {
	FileId      string `json:"file_id"`
	Etag        string `json:"etag"`
	Md5Checksum string `json:"md5_checksum"`
	MimeType    string `json:"mime_type"`
	ModTime     int64  `json:"mod_time"`
	Version     int64  `json:"version"`
	Remote      bool   `json:"remote"`
}

type IndexFile struct {
	Name  string  `json:"name"`
	Index []Index `json:"index"`
}

type MountPoint struct {
	CanClean  bool
	Name      string
	AbsPath   string
	MountPath string
}

type Mount struct {
	CreatedMountDir   string
	ShortestMountRoot string
	Points            []*MountPoint
}

func (mpt *MountPoint) mounted() bool {
	// TODO: Find proper scheme for resolving symlinks
	return mpt.CanClean
}

func (mpt *MountPoint) Unmount() error {
	if mpt.mounted() {
		return os.RemoveAll(mpt.MountPath)
	}
	return nil
}

func (c *Context) AbsPathOf(fileOrDirPath string) string {
	return path.Join(c.AbsPath, fileOrDirPath)
}

func (c *Context) Read() (err error) {
	var data []byte
	if data, err = ioutil.ReadFile(credentialsPath(c.AbsPath)); err != nil {
		return
	}
	err = json.Unmarshal(data, c)
	return
}

func (c *Context) ReadIndices(p string) (*IndexFile, error) {
	var data []byte
	var err error
	if data, err = ioutil.ReadFile(indicesAbsPath(c.AbsPath)); err != nil {
		return nil, err
	}

	index := IndexFile{}
	err = json.Unmarshal(data, &index)
	return &index, err
}

func (c *Context) WriteIndices(index *IndexFile, p string) (err error) {
	var data []byte
	if data, err = json.Marshal(index); err != nil {
		return
	}
	return ioutil.WriteFile(indicesAbsPath(p), data, 0600)
}

func (c *Context) Write() (err error) {
	var data []byte
	if data, err = json.Marshal(c); err != nil {
		return
	}
	return ioutil.WriteFile(credentialsPath(c.AbsPath), data, 0600)
}

// Discovers the gd directory, if no gd directory or credentials
// could be found for the path, returns ErrNoContext.
func Discover(currentAbsPath string) (context *Context, err error) {
	p := currentAbsPath
	found := false
	for {
		info, e := os.Stat(gdPath(p))
		if e == nil && info.IsDir() {
			found = true
			break
		}
		newPath := path.Join(p, "..")
		if p == newPath {
			break
		}
		p = newPath
	}

	if !found {
		return nil, errors.New("no gd context is found; use gd init")
	}
	context = &Context{AbsPath: p}
	err = context.Read()
	return
}

func Initialize(absPath string) (pathGD string, firstInit bool, c *Context, err error) {
	pathGD = gdPath(absPath)
	sInfo, sErr := os.Stat(pathGD)
	if sErr != nil {
		if os.IsNotExist(sErr) {
			firstInit = true
		} else if !os.IsExist(sErr) { // An err not related to path existance
			return
		}
	}
	if sInfo != nil && !sInfo.IsDir() {
		err = fmt.Errorf("%s is not a directory", pathGD)
		return
	}
	if err = os.MkdirAll(pathGD, 0755); err != nil {
		return
	}
	c = &Context{AbsPath: absPath}
	err = c.Write()
	return
}

func gdPath(absPath string) string {
	return path.Join(absPath, GDDirSuffix)
}

func credentialsPath(absPath string) string {
	return path.Join(gdPath(absPath), "credentials.json")
}

<<<<<<< HEAD
func indicesAbsPath(absPath string) string {
	return path.Join(gdPath(absPath), "indices")
=======
func LeastNonExistantRoot(contextAbsPath string) string {
	last := ""
	p := contextAbsPath
	for p != "" {
		fInfo, _ := os.Stat(p)
		if fInfo != nil {
			break
		}
		last = p
		p, _ = filepath.Split(strings.TrimRight(p, PathSeparator))
	}
	return last
>>>>>>> ec598dd5
}

func MountPoints(contextPath, contextAbsPath string, paths []string, hidden bool) (
	mount *Mount, sources []string) {

	createdMountDir := false
	shortestMountRoot := ""

	_, fErr := os.Stat(contextAbsPath)
	if fErr != nil {
		if !os.IsNotExist(fErr) {
			return
		}

		if sRoot := LeastNonExistantRoot(contextAbsPath); sRoot != "" {
			shortestMountRoot = sRoot
			sources = append(sources, sRoot)
		}

		mkErr := os.MkdirAll(contextAbsPath, os.ModeDir|0755)
		if mkErr != nil {
			fmt.Printf("mountpoint: %v\n", mkErr)
			return
		}

		createdMountDir = true
	}

	var mtPoints []*MountPoint
	visitors := map[string]bool{}

	for _, path := range paths {
		_, visited := visitors[path]
		if visited {
			continue
		}
		visitors[path] = true

		localinfo, err := os.Stat(path)
		if err != nil || localinfo == nil {
			continue
		}

		base := filepath.Base(path)
		if !hidden && strings.HasPrefix(base, ".") {
			continue
		}

		canClean := true
		mountPath := filepath.Join(contextAbsPath, base)
		err = os.Symlink(path, mountPath)

		if err != nil {
			if !os.IsExist(err) {
				continue
			}
			// This is an old symlink probably due to a name clash.
			// TODO: Due to the name clash, find a good name for this symlink.
			canClean = false
		}

		var relPath = ""
		if contextPath == "" {
			relPath = strings.Join([]string{"", base}, "/")
		} else {
			relPath = strings.Join([]string{"", contextPath, base}, "/")
		}

		mtPoints = append(mtPoints, &MountPoint{
			AbsPath:   path,
			CanClean:  canClean,
			MountPath: mountPath,
			Name:      relPath,
		})
	}
	if len(mtPoints) >= 1 {
		mount = &Mount{
			Points: mtPoints,
		}
		if createdMountDir {
			mount.CreatedMountDir = contextAbsPath
			mount.ShortestMountRoot = shortestMountRoot
		}
	}
	return
}<|MERGE_RESOLUTION|>--- conflicted
+++ resolved
@@ -174,10 +174,10 @@
 	return path.Join(gdPath(absPath), "credentials.json")
 }
 
-<<<<<<< HEAD
 func indicesAbsPath(absPath string) string {
 	return path.Join(gdPath(absPath), "indices")
-=======
+}
+
 func LeastNonExistantRoot(contextAbsPath string) string {
 	last := ""
 	p := contextAbsPath
@@ -190,7 +190,6 @@
 		p, _ = filepath.Split(strings.TrimRight(p, PathSeparator))
 	}
 	return last
->>>>>>> ec598dd5
 }
 
 func MountPoints(contextPath, contextAbsPath string, paths []string, hidden bool) (
