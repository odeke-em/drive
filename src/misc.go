// Copyright 2015 Google Inc. All Rights Reserved.
//
// Licensed under the Apache License, Version 2.0 (the "License");
// you may not use this file except in compliance with the License.
// You may obtain a copy of the License at
//
//      http://www.apache.org/licenses/LICENSE-2.0
//
// Unless required by applicable law or agreed to in writing, software
// distributed under the License is distributed on an "AS IS" BASIS,
// WITHOUT WARRANTIES OR CONDITIONS OF ANY KIND, either express or implied.
// See the License for the specific language governing permissions and
// limitations under the License.

package drive

import (
	"bufio"
	"errors"
	"fmt"
	"io"
	"io/ioutil"
	"os"
	"path"
	"path/filepath"
	"reflect"
	"regexp"
	"runtime"
	"strconv"
	"strings"
	"sync"
	"time"

	"google.golang.org/api/googleapi"

	expirableCache "github.com/odeke-em/cache"
	spinner "github.com/odeke-em/cli-spinner"
	"github.com/odeke-em/drive/config"
)

var (
	// ErrRejectedTerms is empty "" because messages might be too
	// verbose to affirm a rejection that a user has already seen
	ErrRejectedTerms = errors.New("")
)

const (
	MimeTypeJoiner  = "-"
	RemoteSeparator = "/"

	FmtTimeString           = "2006-01-02T15:04:05.000Z"
	MsgClashesFixedNowRetry = "Clashes were fixed, please retry the operation"
	MsgErrFileNotMutable    = "File not mutable"

	DriveIgnoreSuffix                 = ".driveignore"
	DriveIgnoreNegativeLookAheadToken = "!"
)

const (
	MaxFailedRetryCount = 20 // Arbitrary value
)

var DefaultMaxProcs = runtime.NumCPU()

var BytesPerKB = float64(1024)

type desktopEntry struct {
	name string
	url  string
	icon string
}

type playable struct {
	play  func()
	pause func()
	reset func()
	stop  func()
}

func noop() {
}

type tuple struct {
	first  interface{}
	second interface{}
	last   interface{}
}

type jobSt struct {
	id uint64
	do func() (interface{}, error)
}

func (js jobSt) Id() interface{} {
	return js.id
}

func (js jobSt) Do() (interface{}, error) {
	return js.do()
}

type changeJobSt struct {
	change   *Change
	verb     string
	throttle <-chan time.Time
	fn       func(*Change) error
}

func (cjs *changeJobSt) changeJober(g *Commands) func() (interface{}, error) {
	return func() (interface{}, error) {
		ch := cjs.change
		verb := cjs.verb

		canPrintSteps := g.opts.Verbose && g.opts.canPreview()
		if canPrintSteps {
			g.log.Logf("\033[01m%s::Started %s\033[00m\n", verb, ch.Path)
		}

		err := cjs.fn(ch)

		if canPrintSteps {
			g.log.Logf("\033[04m%s::Done %s\033[00m\n", verb, ch.Path)
		}

		<-cjs.throttle
		return ch.Path, err
	}
}

func retryableErrorCheck(v interface{}) (ok, retryable bool) {
	pr, pOk := v.(*tuple)
	if pr == nil || !pOk {
		retryable = true
		return
	}

	if pr.last == nil {
		ok = true
		return
	}

	err, assertOk := pr.last.(*googleapi.Error)
	// In relation to https://github.com/google/google-api-go-client/issues/93
	// where not every error is of googleapi.Error instance e.g io timeout errors
	// etc, let's assume that non-nil errors are retryable

	if !assertOk {
		retryable = true
		return
	}

	if err == nil {
		ok = true
		return
	}

	if strings.EqualFold(err.Message, MsgErrFileNotMutable) {
		retryable = false
		return
	}

	statusCode := err.Code
	if statusCode >= 500 && statusCode <= 599 {
		retryable = true
		return
	}

	switch statusCode {
	case 401, 403:
		retryable = true

		// TODO: Add other errors
	}

	return
}

func noopPlayable() *playable {
	return &playable{
		play:  noop,
		pause: noop,
		reset: noop,
		stop:  noop,
	}
}

func parseTime(ts string, round bool) (t time.Time) {
	t, _ = time.Parse(FmtTimeString, ts)
	if !round {
		return
	}
	return t.Round(time.Second)
}

func parseTimeAndRound(ts string) (t time.Time) {
	return parseTime(ts, true)
}

func internalIgnores() (ignores []string) {
	if runtime.GOOS == OSLinuxKey {
		ignores = append(ignores, "\\.\\s*desktop$")
	}
	return ignores
}

func newPlayable(freq int64) *playable {
	spin := spinner.New(freq)

	play := func() {
		spin.Start()
	}

	return &playable{
		play:  play,
		stop:  spin.Stop,
		reset: spin.Reset,
		pause: spin.Stop,
	}
}

func (g *Commands) playabler() *playable {
	if !g.opts.canPrompt() {
		return noopPlayable()
	}
	return newPlayable(10)
}

func rootLike(p string) bool {
	return p == "/" || p == "" || p == "root"
}

func remoteRootLike(p string) bool {
	switch p {
<<<<<<< HEAD
	case "My Drive", "Meine Ablage", "Mon Drive", "A miña unidade", "Mi unidad", "माझा ड्राईव्ह", "मेरी डिस्क", "Drive Saya", "我的雲端硬碟":
=======
	case "My Drive", "Meine Ablage", "Mon Drive", "A miña unidade", "Mi unidad", "माझा ड्राईव्ह", "मेरी डिस्क", "Drive Saya", "Il mio Drive", "Mijn Drive":
>>>>>>> 14cff502
		// TODO: Crowd source more language translations here
		// as per https://github.com/odeke-em/drive/issues/1015
		return true
	default:
		return false
	}
}

type byteDescription func(b int64) string

func memoizeBytes() byteDescription {
	cache := map[int64]string{}
	suffixes := []string{"B", "KB", "MB", "GB", "TB", "PB"}
	maxLen := len(suffixes) - 1

	var cacheMu sync.Mutex

	return func(b int64) string {
		cacheMu.Lock()
		defer cacheMu.Unlock()

		description, ok := cache[b]
		if ok {
			return description
		}

		bf := float64(b)
		i := 0
		description = ""
		for {
			if bf/BytesPerKB < 1 || i >= maxLen {
				description = fmt.Sprintf("%.2f%s", bf, suffixes[i])
				break
			}
			bf /= BytesPerKB
			i += 1
		}
		cache[b] = description
		return description
	}
}

var prettyBytes = memoizeBytes()

func sepJoin(sep string, args ...string) string {
	return strings.Join(args, sep)
}

func sepJoinNonEmpty(sep string, args ...string) string {
	nonEmpties := NonEmptyStrings(args...)
	return sepJoin(sep, nonEmpties...)
}

func _centricPathJoin(sep string, segments ...string) string {
	// Always ensure that the first segment is the separator
	segments = append([]string{sep}, segments...)
	joins := sepJoinNonEmpty(sep, segments...)
	return path.Clean(joins)
}

func localPathJoin(segments ...string) string {
	return _centricPathJoin(UnescapedPathSep, segments...)
}

func remotePathJoin(segments ...string) string {
	return _centricPathJoin(RemoteSeparator, segments...)
}

func isHidden(p string, ignore bool) bool {
	if strings.HasPrefix(p, ".") {
		return !ignore
	}
	return false
}

func prompt(r *os.File, w *os.File, promptText ...interface{}) (input string) {

	fmt.Fprint(w, promptText...)

	flushTTYin()

	fmt.Fscanln(r, &input)
	return
}

func nextPage() bool {
	input := prompt(os.Stdin, os.Stdout, "---More---")
	if len(input) >= 1 && strings.ToLower(input[:1]) == QuitShortKey {
		return false
	}
	return true
}

func promptForChanges(args ...interface{}) Agreement {
	argv := []interface{}{
		"Proceed with the changes? [Y/n]: ",
	}
	if len(args) >= 1 {
		argv = args
	}

	input := prompt(os.Stdin, os.Stdout, argv...)

	if input == "" {
		input = YesShortKey
	}

	if strings.ToUpper(input) == YesShortKey {
		return Accepted
	}

	return Rejected
}

func (f *File) toDesktopEntry(urlMExt *urlMimeTypeExt) *desktopEntry {
	name := f.Name
	if urlMExt.ext != "" {
		name = sepJoin("-", f.Name, urlMExt.ext)
	}
	return &desktopEntry{
		name: name,
		url:  urlMExt.url,
		icon: urlMExt.mimeType,
	}
}

func (f *File) serializeAsDesktopEntry(destPath string, urlMExt *urlMimeTypeExt) (int, error) {
	deskEnt := f.toDesktopEntry(urlMExt)
	handle, err := os.Create(destPath)
	if err != nil {
		return 0, err
	}

	defer func() {
		handle.Close()
		chmodErr := os.Chmod(destPath, 0755)

		if chmodErr != nil {
			fmt.Fprintf(os.Stderr, "%s: [desktopEntry]::chmod %v\n", destPath, chmodErr)
		}

		chTimeErr := os.Chtimes(destPath, f.ModTime, f.ModTime)
		if chTimeErr != nil {
			fmt.Fprintf(os.Stderr, "%s: [desktopEntry]::chtime %v\n", destPath, chTimeErr)
		}
	}()

	icon := strings.Replace(deskEnt.icon, UnescapedPathSep, MimeTypeJoiner, -1)

	return fmt.Fprintf(handle, "[Desktop Entry]\nIcon=%s\nName=%s\nType=%s\nURL=%s\n",
		icon, deskEnt.name, LinkKey, deskEnt.url)
}

func remotePathSplit(p string) (dir, base string) {
	// Avoiding use of filepath.Split because of bug with trailing "/" not being stripped
	sp := strings.Split(p, "/")
	spl := len(sp)
	dirL, baseL := sp[:spl-1], sp[spl-1:]
	dir = strings.Join(dirL, "/")
	base = strings.Join(baseL, "/")
	return
}

func commonPrefix(values ...string) string {
	vLen := len(values)
	if vLen < 1 {
		return ""
	}
	minIndex := 0
	min := values[0]
	minLen := len(min)

	for i := 1; i < vLen; i += 1 {
		st := values[i]
		if st == "" {
			return ""
		}
		lst := len(st)
		if lst < minLen {
			min = st
			minLen = lst
			minIndex = i + 0
		}
	}

	prefix := make([]byte, minLen)
	matchOn := true
	for i := 0; i < minLen; i += 1 {
		for j, other := range values {
			if minIndex == j {
				continue
			}
			if other[i] != min[i] {
				matchOn = false
				break
			}
		}
		if !matchOn {
			break
		}
		prefix[i] = min[i]
	}
	return string(prefix)
}

func ReadFullFile(p string) (clauses []string, err error) {
	return readFile_(p, nil)
}

func fReadFile_(f io.Reader, ignorer func(string) bool) (clauses []string, err error) {
	scanner := bufio.NewScanner(f)

	for scanner.Scan() {
		line := scanner.Text()
		line = strings.Trim(line, " ")
		line = strings.Trim(line, "\n")
		if ignorer != nil && ignorer(line) {
			continue
		}
		clauses = append(clauses, line)
	}

	return
}

func readFileFromStdin(ignorer func(string) bool) (clauses []string, err error) {
	return fReadFile_(os.Stdin, ignorer)
}

func readFile_(p string, ignorer func(string) bool) (clauses []string, err error) {
	f, fErr := os.Open(p)
	if fErr != nil || f == nil {
		err = fErr
		return
	}

	defer f.Close()

	clauses, err = fReadFile_(f, ignorer)

	return
}

func readCommentedFile(p, comment string) (clauses []string, err error) {
	ignorer := func(line string) bool {
		return strings.HasPrefix(line, comment) || len(line) < 1
	}

	return readFile_(p, ignorer)
}

func chunkInt64(v int64) chan int {
	var maxInt int
	maxInt = 1<<31 - 1
	maxIntCast := int64(maxInt)

	chunks := make(chan int)

	go func() {
		q, r := v/maxIntCast, v%maxIntCast
		for i := int64(0); i < q; i += 1 {
			chunks <- maxInt
		}

		if r > 0 {
			chunks <- int(r)
		}

		close(chunks)
	}()

	return chunks
}

func nonEmptyStrings(fn func(string) string, v ...string) (splits []string) {
	for _, elem := range v {
		if fn != nil {
			elem = fn(elem)
		}
		if elem != "" {
			splits = append(splits, elem)
		}
	}
	return
}

func NonEmptyStrings(v ...string) (splits []string) {
	return nonEmptyStrings(nil, v...)
}

func NonEmptyTrimmedStrings(v ...string) (splits []string) {
	return nonEmptyStrings(strings.TrimSpace, v...)
}

var regExtStrMap = map[string]string{
	"csv":   "text/csv",
	"html?": "text/html",
	"te?xt": "text/plain",
	"xml":   "text/xml",

	"gif":   "image/gif",
	"png":   "image/png",
	"svg":   "image/svg+xml",
	"jpe?g": "image/jpeg",

	"odt": "application/vnd.oasis.opendocument.text",
	"odm": "application/vnd.oasis.opendocument.text-master",
	"ott": "application/vnd.oasis.opendocument.text-template",
	"ods": "application/vnd.oasis.opendocument.spreadsheet",
	"ots": "application/vnd.oasis.opendocument.spreadsheet-template",
	"odg": "application/vnd.oasis.opendocument.graphics",
	"otg": "application/vnd.oasis.opendocument.graphics-template",
	"oth": "application/vnd.oasis.opendocument.text-web",
	"odp": "application/vnd.oasis.opendocument.presentation",
	"otp": "application/vnd.oasis.opendocument.presentation-template",
	"odi": "application/vnd.oasis.opendocument.image",
	"odb": "application/vnd.oasis.opendocument.database",
	"oxt": "application/vnd.openofficeorg.extension",

	"rtf": "application/rtf",
	"pdf": "application/pdf",

	"json": "application/json",
	"js":   "application/x-javascript",

	"apk":   "application/vnd.android.package-archive",
	"bin":   "application/octet-stream",
	"tiff?": "image/tiff",
	"tgz":   "application/x-compressed",
	"zip":   "application/zip",

	"mp3": "audio/mpeg",

	// docs and docx should not collide if "docx?" is used so terminate with "$"
	"docx?$": "application/vnd.openxmlformats-officedocument.wordprocessingml.document",
	"ppt$":   "application/vnd.ms-powerpoint",
	"pptx$":  "application/vnd.openxmlformats-officedocument.presentationml.presentation",
	"tsv":    "text/tab-separated-values",
	"xlsx?":  "application/vnd.openxmlformats-officedocument.spreadsheetml.sheet",
}

func regMapper(srcMaps ...map[string]string) map[*regexp.Regexp]string {
	regMap := make(map[*regexp.Regexp]string)
	for _, srcMap := range srcMaps {
		for regStr, resolve := range srcMap {
			regExComp, err := regexp.Compile(regStr)
			if err == nil {
				regMap[regExComp] = resolve
			}
		}
	}
	return regMap
}

func cacher(regMap map[*regexp.Regexp]string) func(string) string {
	var cache = make(map[string]string)
	var cacheMu sync.Mutex

	return func(ext string) string {
		cacheMu.Lock()
		defer cacheMu.Unlock()

		memoized, ok := cache[ext]
		if ok {
			return memoized
		}

		bExt := []byte(ext)
		for regEx, mimeType := range regMap {
			if regEx != nil && regEx.Match(bExt) {
				memoized = mimeType
				break
			}
		}

		cache[ext] = memoized
		return memoized
	}
}

func anyMatch(ignore func(string) bool, args ...string) bool {
	if ignore == nil {
		return false
	}

	for _, arg := range args {
		if ignore(arg) {
			return true
		}
	}
	return false
}

func siftExcludes(clauses []string) (excludes, includes []string) {
	alreadySeenExclude := map[string]bool{}
	alreadySeenInclude := map[string]bool{}

	for _, clause := range clauses {
		memoizerPtr := &alreadySeenExclude
		ptr := &excludes
		// Because Go lacks the negative lookahead ?! capability
		// it is necessary to avoid
		if strings.HasPrefix(clause, DriveIgnoreNegativeLookAheadToken) {
			ptr = &includes
			rest := strings.Split(clause, DriveIgnoreNegativeLookAheadToken)
			if len(rest) > 1 {
				memoizerPtr = &alreadySeenInclude
				clause = sepJoin("", rest[1:]...)
			}
		}

		memoizer := *memoizerPtr
		if _, alreadySeen := memoizer[clause]; alreadySeen {
			continue
		}

		*ptr = append(*ptr, clause)
		memoizer[clause] = true
	}
	return
}

func ignorerByClause(clauses ...string) (ignorer func(string) bool, err error) {
	if len(clauses) < 1 {
		return nil, nil
	}

	excludes, includes := siftExcludes(clauses)

	var excludesRegComp, includesComp *regexp.Regexp
	if len(excludes) >= 1 {
		excRegComp, excRegErr := regexp.Compile(strings.Join(excludes, "|"))
		if excRegErr != nil {
			err = combineErrors(err, makeErrorWithStatus("excludeIgnoreRegErr", excRegErr, StatusIllogicalState))
			return
		}
		excludesRegComp = excRegComp
	}

	if len(includes) >= 1 {
		incRegComp, incRegErr := regexp.Compile(strings.Join(includes, "|"))
		if incRegErr != nil {
			err = combineErrors(err, makeErrorWithStatus("includeIgnoreRegErr", incRegErr, StatusIllogicalState))
			return
		}
		includesComp = incRegComp
	}

	ignorer = func(s string) bool {
		sb := []byte(s)
		if excludesRegComp != nil && excludesRegComp.Match(sb) {
			if includesComp != nil && includesComp.Match(sb) {
				return false
			}
			return true
		}
		return false
	}

	return ignorer, nil
}

func combineIgnores(ignoresPath string) (ignorer func(string) bool, err error) {
	clauses, err := readCommentedFile(ignoresPath, "#")
	if err != nil && !os.IsNotExist(err) {
		return nil, err
	}

	// TODO: Should internalIgnores only be added only
	// after all the exclusion and exclusion steps.
	clauses = append(clauses, internalIgnores()...)

	return ignorerByClause(clauses...)
}

var mimeTypeFromQuery = cacher(regMapper(regExtStrMap, map[string]string{
	"docs":                 "application/vnd.google-apps.document",
	"folder":               DriveFolderMimeType,
	"form":                 "application/vnd.google-apps.form",
	"mp4":                  "video/mp4",
	"slides?|presentation": "application/vnd.google-apps.presentation",
	"sheet":                "application/vnd.google-apps.spreadsheet",
	"script":               "application/vnd.google-apps.script",
}))

var mimeTypeFromExt = cacher(regMapper(regExtStrMap))

func guessMimeType(p string) string {
	resolvedMimeType := mimeTypeFromExt(p)
	return resolvedMimeType
}

func CrudAtoi(ops ...string) CrudValue {
	opValue := None

	for _, op := range ops {
		if len(op) < 1 {
			continue
		}

		first := op[0]
		if first == 'c' || first == 'C' {
			opValue |= Create
		} else if first == 'r' || first == 'R' {
			opValue |= Read
		} else if first == 'u' || first == 'U' {
			opValue |= Update
		} else if first == 'd' || first == 'D' {
			opValue |= Delete
		}
	}

	return opValue
}

func httpOk(statusCode int) bool {
	return statusCode >= 200 && statusCode <= 299
}

func hasAnyPrefix(value string, prefixes ...string) bool {
	return _hasAnyAtExtreme(value, strings.HasPrefix, prefixes)
}

func hasAnySuffix(value string, prefixes ...string) bool {
	return _hasAnyAtExtreme(value, strings.HasSuffix, prefixes)
}

func _hasAnyAtExtreme(value string, fn func(string, string) bool, queries []string) bool {
	for _, query := range queries {
		if fn(value, query) {
			return true
		}
	}
	return false
}

func maxProcs() int {
	maxProcs, err := strconv.ParseInt(os.Getenv(DriveGoMaxProcsKey), 10, 0)
	if err != nil {
		return DefaultMaxProcs
	}

	maxProcsInt := int(maxProcs)
	if maxProcsInt < 1 {
		return DefaultMaxProcs
	}

	return maxProcsInt
}

func customQuote(s string) string {
	/*
	   See
	      + https://github.com/golang/go/issues/11511
	      + https://github.com/odeke-em/drive/issues/250
	*/
	return "\"" + strings.Replace(strings.Replace(s, "\\", "\\\\", -1), "\"", "\\\"", -1) + "\""
}

func newExpirableCacheValue(v interface{}) *expirableCache.ExpirableValue {
	return expirableCache.NewExpirableValueWithOffset(v, uint64(time.Hour))
}

func combineErrors(prevErr, supplementaryErr error) error {
	if prevErr == nil && supplementaryErr == nil {
		return nil
	}

	if supplementaryErr == nil {
		return prevErr
	}

	newErr := reComposeError(prevErr, supplementaryErr.Error())
	if codedErr, ok := supplementaryErr.(*Error); ok {
		return makeError(newErr, ErrorStatus(codedErr.Code()))
	}

	return newErr
}

// copyErrStatus copies the error status code from fromErr
// to toErr only if toErr and fromErr are both non-nil.
func copyErrStatusCode(toErr, fromErr error) error {
	if toErr == nil || fromErr == nil {
		return toErr
	}
	codedErr, hasCode := fromErr.(*Error)
	if hasCode {
		toErr = makeError(toErr, ErrorStatus(codedErr.Code()))
	}
	return toErr
}

func reComposeError(prevErr error, messages ...string) error {
	if len(messages) < 1 {
		return prevErr
	}

	joinedMessage := messages[0]
	for i, n := 1, len(messages); i < n; i++ {
		joinedMessage = fmt.Sprintf("%s\n%s", joinedMessage, messages[i])
	}

	if prevErr == nil {
		if len(joinedMessage) < 1 {
			return nil
		}
	} else {
		joinedMessage = fmt.Sprintf("%v\n%s", prevErr, joinedMessage)
	}

	err := errors.New(joinedMessage)
	codedErr, hasCode := prevErr.(*Error)
	if !hasCode {
		return err
	}

	return makeError(err, ErrorStatus(codedErr.Code()))
}

func CopyOptionsFromKeysIfNotSet(fromPtr, toPtr *Options, alreadySetKeys map[string]bool) {
	from := *fromPtr
	fromValue := reflect.ValueOf(from)
	toValue := reflect.ValueOf(toPtr).Elem()

	fromType := reflect.TypeOf(from)

	for i, n := 0, fromType.NumField(); i < n; i++ {
		fromFieldT := fromType.Field(i)
		fromTag := fromFieldT.Tag.Get("cli")

		_, alreadySet := alreadySetKeys[fromTag]
		if alreadySet {
			continue
		}

		fromFieldV := fromValue.Field(i)
		toFieldV := toValue.Field(i)

		if !toFieldV.CanSet() {
			continue
		}

		toFieldV.Set(fromFieldV)
	}
}

type CliSifter struct {
	From           interface{}
	Defaults       map[string]interface{}
	AlreadyDefined map[string]bool
}

func SiftCliTags(cs *CliSifter) string {
	from := cs.From
	defaults := cs.Defaults
	alreadyDefined := cs.AlreadyDefined

	fromValue := reflect.ValueOf(from)
	fromType := reflect.TypeOf(from)

	mapping := map[string]string{}

	for i, n := 0, fromType.NumField(); i < n; i++ {
		fromFieldT := fromType.Field(i)
		fromTag := fromFieldT.Tag.Get("json")

		if fromTag == "" {
			continue
		}

		fromFieldV := fromValue.Field(i)

		elem := fromFieldV.Elem()

		if _, defined := alreadyDefined[fromTag]; !defined {
			if retr, defaultSet := defaults[fromTag]; defaultSet {
				elem = reflect.ValueOf(retr)
			}
		}

		stringified := ""
		switch elem.Kind() {
		case reflect.String:
			stringified = fmt.Sprintf("%q", elem)
		case reflect.Invalid:
			continue
		default:
			stringified = fmt.Sprintf("%v", elem.Interface())
		}

		mapping[fromTag] = stringified
	}

	joined := []string{}

	for k, v := range mapping {
		joined = append(joined, fmt.Sprintf("%q:%v", k, v))
	}

	stringified := sepJoin(",", joined...)

	return fmt.Sprintf("{%v}", stringified)
}

func decrementTraversalDepth(d int) int {
	// Anything less than 0 is a request for infinite traversal
	// 0 is the minimum positive traversal
	if d <= 0 {
		return d
	}

	return d - 1
}

type fsListingArg struct {
	context *config.Context
	parent  string
	hidden  bool
	ignore  func(string) bool
	depth   int
}

func list(flArg *fsListingArg) (fileChan chan *File, err error) {
	context := flArg.context
	p := flArg.parent
	hidden := flArg.hidden
	ignore := flArg.ignore
	depth := flArg.depth

	absPath := context.AbsPathOf(p)
	var f []os.FileInfo
	f, err = ioutil.ReadDir(absPath)
	fileChan = make(chan *File)
	if err != nil {
		close(fileChan)
		return
	}

	go func() {
		defer close(fileChan)

		depth = decrementTraversalDepth(depth)
		if depth == 0 {
			return
		}

		for _, file := range f {
			fileName := file.Name()
			if fileName == config.GDDirSuffix {
				continue
			}
			if isHidden(fileName, hidden) {
				continue
			}

			resPath := path.Join(absPath, fileName)
			if anyMatch(ignore, fileName, resPath) {
				continue
			}

			// TODO: (@odeke-em) decide on how to deal with isFifo
			if namedPipe(file.Mode()) {
				fmt.Fprintf(os.Stderr, "%s (%s) is a named pipe, not reading from it\n", p, resPath)
				continue
			}

			if !symlink(file.Mode()) {
				fileChan <- NewLocalFile(resPath, file)
			} else {
				var symResolvPath string
				symResolvPath, err = filepath.EvalSymlinks(resPath)
				if err != nil {
					continue
				}

				if anyMatch(ignore, symResolvPath) {
					continue
				}

				var symInfo os.FileInfo
				symInfo, err = os.Stat(symResolvPath)
				if err != nil {
					continue
				}

				lf := NewLocalFile(symResolvPath, symInfo)
				// Retain the original name as appeared in
				// the manifest instead of the resolved one
				lf.Name = fileName
				fileChan <- lf
			}
		}
	}()
	return
}

func resolver(g *Commands, byId bool, sources []string, fileOp func(*File) interface{}) (kvChan chan *keyValue) {
	resolve := g.rem.FindByPath
	if byId {
		resolve = g.rem.FindById
	}

	kvChan = make(chan *keyValue)

	go func() {
		defer close(kvChan)

		for _, source := range sources {
			f, err := resolve(source)

			kv := keyValue{key: source, value: err}
			if err == nil {
				kv.value = fileOp(f)
			}

			kvChan <- &kv
		}
	}()

	return kvChan
}

func NotExist(err error) bool {
	return os.IsNotExist(err) || err == ErrPathNotExists
}

func localOpToChangerTranslator(g *Commands, c *Change) func(*Change, []string) error {
	var fn func(*Change, []string) error = nil

	op := c.Op()
	switch op {
	case OpMod:
		fn = g.localMod
	case OpModConflict:
		fn = g.localMod
	case OpAdd:
		fn = g.localAdd
	case OpDelete:
		fn = g.localDelete
	case OpIndexAddition:
		fn = g.localAddIndex
	}
	return fn
}

func remoteOpToChangerTranslator(g *Commands, c *Change) func(*Change) error {
	var fn func(*Change) error = nil

	op := c.Op()
	switch op {
	case OpMod:
		fn = g.remoteMod
	case OpModConflict:
		fn = g.remoteMod
	case OpAdd:
		fn = g.remoteAdd
	case OpDelete:
		fn = g.remoteTrash
	}
	return fn
}

const (
	// Since we'll be sharing `TypeMask` with other bit flags
	// we'll need to avoid collisions with other args
	InTrash int = 1 << (31 - 1 - iota)
	Folder
	Shared
	Owners
	Minimal
	Starred
	NonFolder
	DiskUsageOnly
	CurrentVersion
)

func folderExplicitly(mask int) bool    { return (mask & Folder) == Folder }
func nonFolderExplicitly(mask int) bool { return (mask & NonFolder) == NonFolder }

type driveFileFilter func(*File) bool

func makeFileFilter(mask int) driveFileFilter {
	return func(f *File) bool {
		// TODO: Decide if nil files should be either a pass or fail?
		if f == nil {
			return true
		}
		truths := []bool{}
		if nonFolderExplicitly(mask) {
			truths = append(truths, !f.IsDir)
		}
		// Even though regular file & folder are mutually exclusive let's
		// compare them separately in case we want this logical inconsistency
		// instead of an if...else clause
		if folderExplicitly(mask) {
			truths = append(truths, f.IsDir)
		}

		return allTruthsHold(truths...)
	}
}

func allTruthsHold(truths ...bool) bool {
	for _, truth := range truths {
		if !truth {
			return false
		}
	}
	return true
}

func parseDate(dateStr string, fmtSpecifiers ...string) (*time.Time, error) {
	var err error

	for _, fmtSpecifier := range fmtSpecifiers {
		var t time.Time
		t, err = time.Parse(fmtSpecifier, dateStr)
		if err == nil {
			return &t, err
		}
	}

	return nil, err
}

func parseDurationOffsetFromNow(durationOffsetStr string) (*time.Time, error) {
	d, err := time.ParseDuration(durationOffsetStr)
	if err != nil {
		return nil, err
	}

	offsetFromNow := time.Now().Add(d)
	return &offsetFromNow, nil
}

// Debug returns true if DRIVE_DEBUG is set in the environment.
// Set it to anything non-empty, for example `DRIVE_DEBUG=true`.
func Debug() bool {
	return os.Getenv("DRIVE_DEBUG") != ""
}

func DebugPrintf(fmt_ string, args ...interface{}) {
	FDebugPrintf(os.Stdout, fmt_, args...)
}

// FDebugPrintf will only print output to the out writer if
// environment variable `DRIVE_DEBUG` is set. It prints out a header
// on a newline containing the introspection of the callsite,
// and then the formatted message you'd like,
// appending an obligatory newline at the end.
// The output will be of the form:
// [<FILE>:<FUNCTION>:<LINE_NUMBER>]
// <MSG>\n
func FDebugPrintf(f io.Writer, fmt_ string, args ...interface{}) {
	if !Debug() {
		return
	}
	if f == nil {
		f = os.Stdout
	}

	programCounter, file, line, _ := runtime.Caller(2)
	fn := runtime.FuncForPC(programCounter)
	prefix := fmt.Sprintf("[\033[32m%s:%s:\033[33m%d\033[00m]\n%s\n", file, fn.Name(), line, fmt_)
	fmt.Fprintf(f, prefix, args...)
}<|MERGE_RESOLUTION|>--- conflicted
+++ resolved
@@ -231,11 +231,8 @@
 
 func remoteRootLike(p string) bool {
 	switch p {
-<<<<<<< HEAD
-	case "My Drive", "Meine Ablage", "Mon Drive", "A miña unidade", "Mi unidad", "माझा ड्राईव्ह", "मेरी डिस्क", "Drive Saya", "我的雲端硬碟":
-=======
-	case "My Drive", "Meine Ablage", "Mon Drive", "A miña unidade", "Mi unidad", "माझा ड्राईव्ह", "मेरी डिस्क", "Drive Saya", "Il mio Drive", "Mijn Drive":
->>>>>>> 14cff502
+	case "My Drive", "Meine Ablage", "Mon Drive", "A miña unidade", "Mi unidad",
+		"माझा ड्राईव्ह", "मेरी डिस्क", "Drive Saya", "Il mio Drive", "Mijn Drive", "我的雲端硬碟":
 		// TODO: Crowd source more language translations here
 		// as per https://github.com/odeke-em/drive/issues/1015
 		return true
