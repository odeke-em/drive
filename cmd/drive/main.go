--- conflicted
+++ resolved
@@ -176,7 +176,6 @@
 	exitWithError(drive.New(context, opts).About(drive.AboutQuota))
 }
 
-<<<<<<< HEAD
 type listCmd struct {
 	byId         *bool
 	hidden       *bool
@@ -201,39 +200,6 @@
 	exactOwner   *string
 	notOwner     *string
 	sort         *string
-=======
-func (cmd *listCmd) Flags(fs *flag.FlagSet) *flag.FlagSet {
-	// fmt.Println("fs", fs)
-
-	cmd.depth = fs.Int(drive.DepthKey, 1, "maximum recursion depth")
-	lp := fs.Lookup(drive.DepthKey)
-	depthPtr := flag.Int(drive.DepthKey, 1, "maximum recursion depth")
-	fmt.Println("lp", lp, lp.Value, lp.Name, depthPtr)
-	byId * bool
-	hidden * bool
-	pageCount * int
-	recursive * bool
-	files * bool
-	directories * bool
-	depth * int
-	pageSize * int64
-	pageSize * int64
-	longFmt * bool
-	noPrompt * bool
-	shared * bool
-	inTrash * bool
-	version * bool
-	matches * bool
-	owners * bool
-	quiet * bool
-	skipMimeKey * string
-	matchMimeKey * string
-	exactTitle * string
-	matchOwner * string
-	exactOwner * string
-	notOwner * string
-	sort * string
->>>>>>> bbb39496
 }
 
 func (cmd *listCmd) Flags(fs *flag.FlagSet) *flag.FlagSet {
@@ -266,6 +232,10 @@
 func (cmd *listCmd) Run(args []string, definedFlags map[string]*flag.Flag) {
 	sources, context, path := preprocessArgsByToggle(args, (*cmd.byId || *cmd.matches))
 
+    defaultOptions, err := drive.ResourceConfigurationToOptions(path)
+    exitWithError(err)
+    fmt.Println("defaultOptions", defaultOptions)
+
 	typeMask := 0
 	if *cmd.directories {
 		typeMask |= drive.Folder
@@ -325,26 +295,18 @@
 		drive.ExactOwnerKey:   drive.NonEmptyTrimmedStrings(strings.Split(*cmd.exactOwner, ",")...),
 		drive.NotOwnerKey:     drive.NonEmptyTrimmedStrings(strings.Split(*cmd.notOwner, ",")...),
 	}
+
 	opts.Path = path
 	if cmd.hidden != nil {
 		opts.Hidden = *cmd.hidden
 	}
 
-<<<<<<< HEAD
-	opts.Path = path
-	if cmd.hidden != nil {
-		opts.Hidden = *cmd.hidden
-	}
-
-=======
->>>>>>> bbb39496
 	if cmd.depth != nil {
 		opts.Depth = *cmd.depth
 	}
 
 	if cmd.inTrash != nil {
 		opts.InTrash = *cmd.inTrash
-<<<<<<< HEAD
 	}
 
 	if cmd.pageSize != nil {
@@ -378,25 +340,6 @@
 	}
 
 	fmt.Println("options", options)
-=======
-	}
-
-	if cmd.pageSize != nil {
-		opts.PageSize = *cmd.pageSize
-	}
-
-	if cmd.noPrompt != nil {
-		opts.NoPrompt = *cmd.noPrompt
-	}
-
-	if cmd.recursive != nil {
-		opts.Recursive = *cmd.recursive
-	}
-
-	if cmd.quiet != nil {
-		opts.Quiet = *cmd.quiet
-	}
->>>>>>> bbb39496
 
 	opts.Sources = sources
 	opts.TypeMask = typeMask
@@ -716,10 +659,7 @@
 }
 
 func (cmd *pushCmd) Run(args []string, definedFlags map[string]*flag.Flag) {
-<<<<<<< HEAD
 	fmt.Println("definedFlags", definedFlags)
-=======
->>>>>>> bbb39496
 	if *cmd.mountedPush {
 		cmd.pushMounted(args)
 	} else {
