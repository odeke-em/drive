// Copyright 2015 Google Inc. All Rights Reserved.
//
// Licensed under the Apache License, Version 2.0 (the "License");
// you may not use this file except in compliance with the License.
// You may obtain a copy of the License at
//
//      http://www.apache.org/licenses/LICENSE-2.0
//
// Unless required by applicable law or agreed to in writing, software
// distributed under the License is distributed on an "AS IS" BASIS,
// WITHOUT WARRANTIES OR CONDITIONS OF ANY KIND, either express or implied.
// See the License for the specific language governing permissions and
// limitations under the License.

package drive

import (
	"bufio"
	"fmt"
	"os"
	"regexp"
	"runtime"
	"strconv"
	"strings"
<<<<<<< HEAD
	"sync"
=======
>>>>>>> 6bf8c18d
	"time"

	spinner "github.com/odeke-em/cli-spinner"
)

const (
	MimeTypeJoiner      = "-"
	RemoteDriveRootPath = "My Drive"

	FmtTimeString = "2006-01-02T15:04:05.000Z"
)

var (
	MaxFailedRetryCount       = uint32(20)              // Arbitrary value
	ThrottledRequestsDuration = time.Duration(1e9 / 10) // Arbitrary value
)

var (
	DefaultMaxProcs = 10
)

var BytesPerKB = float64(1024)

var (
	MsgInternalServerError = "googleapi: Error 500: Internal Error, internalError"
	MsgUserLimitExceeded   = "googleapi: Error 403: User rate limit exceeded, userRateLimitExceeded"
)

type desktopEntry struct {
	name string
	url  string
	icon string
}

type tuple struct {
	first  interface{}
	second interface{}
	last   interface{}
}

func retryableErrorCheck(v interface{}) (ok, retryable bool) {
	pr, pOk := v.(*tuple)
	if pr == nil || !pOk {
		return false, true
	}

	err, ok := pr.first.(error)
	if !ok || err == nil {
		return true, false
	}

	if false { // For now noop for specific errors, just treat each error as retryable
		switch err.Error() {
		case MsgUserLimitExceeded:
			return false, true
		case MsgInternalServerError:
			return false, true
		default:
			return false, false
		}
	}

	return false, true
}

type playable struct {
	play  func()
	pause func()
	reset func()
	stop  func()
}

func noop() {
}

func noopPlayable() *playable {
	return &playable{
		play:  noop,
		pause: noop,
		reset: noop,
		stop:  noop,
	}
}

func parseTime(ts string, round bool) (t time.Time) {
	t, _ = time.Parse(FmtTimeString, ts)
	if !round {
		return
	}
	return t.Round(time.Second)
}

func parseTimeAndRound(ts string) (t time.Time) {
	return parseTime(ts, true)
}

func internalIgnores() (ignores []string) {
	if runtime.GOOS == OSLinuxKey {
		ignores = append(ignores, "\\.\\s*desktop$")
	}
	return ignores
}

func newPlayable(freq int64) *playable {
	spin := spinner.New(freq)

	play := func() {
		spin.Start()
	}

	return &playable{
		play:  play,
		stop:  spin.Stop,
		reset: spin.Reset,
		pause: spin.Stop,
	}
}

func (g *Commands) playabler() *playable {
	if !g.opts.canPrompt() {
		return noopPlayable()
	}
	return newPlayable(10)
}

func rootLike(p string) bool {
	return p == "/" || p == "" || p == "root"
}

func remoteRootLike(p string) bool {
	return p == RemoteDriveRootPath
}

type byteDescription func(b int64) string

func memoizeBytes() byteDescription {
	cache := map[int64]string{}
	suffixes := []string{"B", "KB", "MB", "GB", "TB", "PB"}
	maxLen := len(suffixes) - 1

	return func(b int64) string {
		description, ok := cache[b]
		if ok {
			return description
		}

		bf := float64(b)
		i := 0
		description = ""
		for {
			if bf/BytesPerKB < 1 || i >= maxLen {
				description = fmt.Sprintf("%.2f%s", bf, suffixes[i])
				break
			}
			bf /= BytesPerKB
			i += 1
		}
		cache[b] = description
		return description
	}
}

var prettyBytes = memoizeBytes()

func sepJoin(sep string, args ...string) string {
	return strings.Join(args, sep)
}

func sepJoinNonEmpty(sep string, args ...string) string {
	nonEmpties := NonEmptyStrings(args...)
	return sepJoin(sep, nonEmpties...)
}

func isHidden(p string, ignore bool) bool {
	if strings.HasPrefix(p, ".") {
		return !ignore
	}
	return false
}

func prompt(r *os.File, w *os.File, promptText ...interface{}) (input string) {

	fmt.Fprint(w, promptText...)

	flushTTYin()

	fmt.Fscanln(r, &input)
	return
}

func nextPage() bool {
	input := prompt(os.Stdin, os.Stdout, "---More---")
	if len(input) >= 1 && strings.ToLower(input[:1]) == QuitShortKey {
		return false
	}
	return true
}

func promptForChanges(args ...interface{}) bool {
	argv := []interface{}{
		"Proceed with the changes? [Y/n]:",
	}
	if len(args) >= 1 {
		argv = args
	}

	input := prompt(os.Stdin, os.Stdout, argv...)

	if input == "" {
		input = YesShortKey
	}

	return strings.ToUpper(input) == YesShortKey
}

func (f *File) toDesktopEntry(urlMExt *urlMimeTypeExt) *desktopEntry {
	name := f.Name
	if urlMExt.ext != "" {
		name = sepJoin("-", f.Name, urlMExt.ext)
	}
	return &desktopEntry{
		name: name,
		url:  urlMExt.url,
		icon: urlMExt.mimeType,
	}
}

func (f *File) serializeAsDesktopEntry(destPath string, urlMExt *urlMimeTypeExt) (int, error) {
	deskEnt := f.toDesktopEntry(urlMExt)
	handle, err := os.Create(destPath)
	if err != nil {
		return 0, err
	}

	defer func() {
		handle.Close()
		chmodErr := os.Chmod(destPath, 0755)

		if chmodErr != nil {
			fmt.Fprintf(os.Stderr, "%s: [desktopEntry]::chmod %v\n", destPath, chmodErr)
		}

		chTimeErr := os.Chtimes(destPath, f.ModTime, f.ModTime)
		if chTimeErr != nil {
			fmt.Fprintf(os.Stderr, "%s: [desktopEntry]::chtime %v\n", destPath, chTimeErr)
		}
	}()

	icon := strings.Replace(deskEnt.icon, UnescapedPathSep, MimeTypeJoiner, -1)

	return fmt.Fprintf(handle, "[Desktop Entry]\nIcon=%s\nName=%s\nType=%s\nURL=%s\n",
		icon, deskEnt.name, LinkKey, deskEnt.url)
}

func remotePathSplit(p string) (dir, base string) {
	// Avoiding use of filepath.Split because of bug with trailing "/" not being stripped
	sp := strings.Split(p, "/")
	spl := len(sp)
	dirL, baseL := sp[:spl-1], sp[spl-1:]
	dir = strings.Join(dirL, "/")
	base = strings.Join(baseL, "/")
	return
}

func commonPrefix(values ...string) string {
	vLen := len(values)
	if vLen < 1 {
		return ""
	}
	minIndex := 0
	min := values[0]
	minLen := len(min)

	for i := 1; i < vLen; i += 1 {
		st := values[i]
		if st == "" {
			return ""
		}
		lst := len(st)
		if lst < minLen {
			min = st
			minLen = lst
			minIndex = i + 0
		}
	}

	prefix := make([]byte, minLen)
	matchOn := true
	for i := 0; i < minLen; i += 1 {
		for j, other := range values {
			if minIndex == j {
				continue
			}
			if other[i] != min[i] {
				matchOn = false
				break
			}
		}
		if !matchOn {
			break
		}
		prefix[i] = min[i]
	}
	return string(prefix)
}

func readCommentedFile(p, comment string) (clauses []string, err error) {
	f, fErr := os.Open(p)
	if fErr != nil || f == nil {
		err = fErr
		return
	}

	defer f.Close()
	scanner := bufio.NewScanner(f)

	for {
		if !scanner.Scan() {
			break
		}
		line := scanner.Text()
		line = strings.Trim(line, " ")
		line = strings.Trim(line, "\n")
		if strings.HasPrefix(line, comment) || len(line) < 1 {
			continue
		}
		clauses = append(clauses, line)
	}
	return
}

func chunkInt64(v int64) chan int {
	var maxInt int
	maxInt = 1<<31 - 1
	maxIntCast := int64(maxInt)

	chunks := make(chan int)

	go func() {
		q, r := v/maxIntCast, v%maxIntCast
		for i := int64(0); i < q; i += 1 {
			chunks <- maxInt
		}

		if r > 0 {
			chunks <- int(r)
		}

		close(chunks)
	}()

	return chunks
}

func nonEmptyStrings(fn func(string) string, v ...string) (splits []string) {
	for _, elem := range v {
		if fn != nil {
			elem = fn(elem)
		}
		if elem != "" {
			splits = append(splits, elem)
		}
	}
	return
}

func NonEmptyStrings(v ...string) (splits []string) {
	return nonEmptyStrings(nil, v...)
}

func NonEmptyTrimmedStrings(v ...string) (splits []string) {
	return nonEmptyStrings(strings.TrimSpace, v...)
}

var regExtStrMap = map[string]string{
	"csv":   "text/csv",
	"html?": "text/html",
	"te?xt": "text/plain",

	"gif":   "image/gif",
	"png":   "image/png",
	"svg":   "image/svg+xml",
	"jpe?g": "image/jpeg",

	"odt": "application/vnd.oasis.opendocument.text",
	"odm": "application/vnd.oasis.opendocument.text-master",
	"ott": "application/vnd.oasis.opendocument.text-template",
	"ods": "application/vnd.oasis.opendocument.sheet",
	"ots": "application/vnd.oasis.opendocument.spreadsheet-template",
	"odg": "application/vnd.oasis.opendocument.graphics",
	"otg": "application/vnd.oasis.opendocument.graphics-template",
	"oth": "application/vnd.oasis.opendocument.text-web",
	"odp": "application/vnd.oasis.opendocument.presentation",
	"otp": "application/vnd.oasis.opendocument.presentation-template",
	"odi": "application/vnd.oasis.opendocument.image",
	"odb": "application/vnd.oasis.opendocument.database",
	"oxt": "application/vnd.openofficeorg.extension",

	"rtf": "application/rtf",
	"pdf": "application/pdf",

	"apk": "application/vnd.android.package-archive",
	"bin": "application/octet-stream",

	"docx?": "application/vnd.openxmlformats-officedocument.wordprocessingml.document",
	"pptx?": "application/vnd.openxmlformats-officedocument.wordprocessingml.presentation",
	"xlsx?": "application/vnd.openxmlformats-officedocument.spreadsheetml.sheet",
}

var regExtMap = func() map[*regexp.Regexp]string {
	regMap := make(map[*regexp.Regexp]string)
	for regStr, mimeType := range regExtStrMap {
		regExComp, err := regexp.Compile(regStr)
		if err == nil {
			regMap[regExComp] = mimeType
		}
	}
	return regMap
}()

func _mimeTyper() func(string) string {
	cache := map[string]string{}
	var mu sync.Mutex

	return func(ext string) string {
		mu.Lock()
		defer mu.Unlock()

		memoized, ok := cache[ext]
		if ok {
			return memoized
		}

		bExt := []byte(ext)
		for regEx, mimeType := range regExtMap {
			if regEx != nil && regEx.Match(bExt) {
				memoized = mimeType
				break
			}
		}

		cache[ext] = memoized
		return memoized
	}
}

func maxProcs() int {
	maxProcs, err := strconv.ParseInt(os.Getenv("GOMAXPROCS"), 10, 0)
	if err != nil || maxProcs < 1 {
		return DefaultMaxProcs
	}
	return int(maxProcs)
}

var mimeTypeFromExt = _mimeTyper()

func guessMimeType(p string) string {
	resolvedMimeType := mimeTypeFromExt(p)
	return resolvedMimeType
}

func CrudAtoi(ops ...string) CrudValue {
	opValue := None

	for _, op := range ops {
		if len(op) < 1 {
			continue
		}

		first := op[0]
		if first == 'c' || first == 'C' {
			opValue |= Create
		} else if first == 'r' || first == 'R' {
			opValue |= Read
		} else if first == 'u' || first == 'U' {
			opValue |= Update
		} else if first == 'd' || first == 'D' {
			opValue |= Delete
		}
	}

	return opValue
}<|MERGE_RESOLUTION|>--- conflicted
+++ resolved
@@ -22,10 +22,7 @@
 	"runtime"
 	"strconv"
 	"strings"
-<<<<<<< HEAD
 	"sync"
-=======
->>>>>>> 6bf8c18d
 	"time"
 
 	spinner "github.com/odeke-em/cli-spinner"
