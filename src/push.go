--- conflicted
+++ resolved
@@ -264,11 +264,7 @@
 		case OpAdd:
             addTrie.Set(c.Path, c)
 		case OpDelete:
-<<<<<<< HEAD
             delTrie.Set(c.Path, c)
-=======
-			g.remoteTrash(c)
->>>>>>> 80fac8e5
 		}
 	}
 
