--- conflicted
+++ resolved
@@ -308,7 +308,6 @@
 	return err
 }
 
-<<<<<<< HEAD
 func (g *Commands) mapOnTrie(t *trie.Trie, f func(*Change) error, levelF func(string) error) {
 	// Firstly operate on directories
 	t.Tag(trie.PotentialDir, "dir")
@@ -379,10 +378,7 @@
 	ration.Wait()
 }
 
-func lonePush(g *Commands, parent, absPath, path string) (cl []*Change, err error) {
-=======
 func lonePush(g *Commands, parent, absPath, path string) (cl, clashes []*Change, err error) {
->>>>>>> f9c9409e
 	r, err := g.rem.FindByPath(absPath)
 	if err != nil && err != ErrPathNotExists {
 		return
